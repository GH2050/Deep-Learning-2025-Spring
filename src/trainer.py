--- conflicted
+++ resolved
@@ -23,6 +23,8 @@
     
     output_dir: str = "./logs"  # 基础输出目录, e.g., from train.py
     overwrite_output_dir: bool = False # Not currently used, but good to have
+    output_dir: str = "./logs"  # 基础输出目录, e.g., from train.py
+    overwrite_output_dir: bool = False # Not currently used, but good to have
     
     num_train_epochs: int = 200
     per_device_train_batch_size: int = 128
@@ -37,6 +39,9 @@
     lr_scheduler_type: str = "cosine_annealing"
     
     logging_steps: int = 50
+    eval_strategy: str = "epoch" # Evaluate at the end of each epoch
+    save_strategy: str = "epoch" # Save at the end of each epoch if it's best or matches save_steps
+    save_steps: int = 20 # Save a checkpoint every N epochs (used if save_strategy is 'steps', or for periodic saves)
     eval_strategy: str = "epoch" # Evaluate at the end of each epoch
     save_strategy: str = "epoch" # Save at the end of each epoch if it's best or matches save_steps
     save_steps: int = 20 # Save a checkpoint every N epochs (used if save_strategy is 'steps', or for periodic saves)
@@ -64,18 +69,30 @@
     evaluation_filename: str = "evaluation_summary.json"
     # Combined plot for loss and accuracy is typical, use loss_plot_filename for it
     plot_filename: str = "training_curves.png"
+    model_name_for_log: Optional[str] = None # Set by from_model_name
+    run_name: Optional[str] = None # User-specified run name, passed from train.py via kwargs
+    
+    # Default filenames (these will be saved within the final effective_output_dir)
+    checkpoint_filename_best: str = "best_model.pth"
+    checkpoint_filename_epoch: str = "checkpoint_epoch_{epoch}.pth" # Placeholder for epoch number
+    evaluation_filename: str = "evaluation_summary.json"
+    # Combined plot for loss and accuracy is typical, use loss_plot_filename for it
+    plot_filename: str = "training_curves.png"
     
     def __post_init__(self):
         # This method is now simplified. The base output_dir (e.g., ./logs)
         # existence will be checked/created by the Trainer's main process.
         # The full, run-specific path is constructed and managed within the Trainer.
         pass
+        # This method is now simplified. The base output_dir (e.g., ./logs)
+        # existence will be checked/created by the Trainer's main process.
+        # The full, run-specific path is constructed and managed within the Trainer.
+        pass
     
     @classmethod
     def from_model_name(cls, model_name: str, **kwargs):
         hparams = get_hyperparameters(model_name)
         current_config = hparams.copy()
-<<<<<<< HEAD
         current_config.update(kwargs) # kwargs from train.py (like output_dir, run_name, epochs, lr) override hparams
         
         current_config['model_name_for_log'] = model_name # Store the original model_name
@@ -92,39 +109,10 @@
 
         valid_field_names = {f.name for f in fields(cls)}
         init_args = {k: v for k, v in current_config.items() if k in valid_field_names}
-=======
-        # kwargs might include 'epochs', 'batch_size_per_device' (this should be per_device_train_batch_size from train.py),
-        # 'learning_rate' (if --lr was passed), 'output_dir', 'run_name', etc.
-        current_config.update(kwargs)
-
-        # Store the original model_name for logging purposes
-        current_config['model_name_for_log'] = model_name
-
-        # Rename keys from hparams/utils format to TrainingArguments field names
-        # BEFORE filtering for valid fields. Allow direct field names in kwargs to take precedence.
-
-        # Handle learning_rate mapping:
-        # If 'learning_rate' is already in current_config (e.g., from --lr in train.py),
-        # it takes precedence. We can remove 'lr' if it also exists to avoid confusion.
-        if 'learning_rate' in current_config:
-            current_config.pop('lr', None) # Remove 'lr' if 'learning_rate' is already set
-        elif 'lr' in current_config: # 'learning_rate' not set, but 'lr' from hparams is available
-            current_config['learning_rate'] = current_config.pop('lr')
-        
-        # Handle batch_size mapping:
-        # If 'per_device_train_batch_size' is in current_config (e.g. from --batch_size in train.py, which maps to this key),
-        # it takes precedence.
-        if 'per_device_train_batch_size' in current_config:
-            current_config.pop('batch_size_per_gpu', None) # Remove 'batch_size_per_gpu' from hparams if also present
-        elif 'batch_size_per_gpu' in current_config: # 'per_device_train_batch_size' not set from command line, but 'batch_size_per_gpu' from hparams is available
-            current_config['per_device_train_batch_size'] = current_config.pop('batch_size_per_gpu')
-
-        valid_fields = {f.name for f in fields(cls)}
-        init_args = {k: v for k, v in current_config.items() if k in valid_fields}
->>>>>>> a8e44713
         return cls(**init_args)
 
 class Trainer:
+    """通用训练器类"""
     """通用训练器类"""
     
     def __init__(
@@ -136,6 +124,7 @@
         optimizer: Optional[torch.optim.Optimizer] = None,
         lr_scheduler: Optional[torch.optim.lr_scheduler._LRScheduler] = None,
         compute_metrics: Optional[callable] = None, # Not used yet, but placeholder
+        compute_metrics: Optional[callable] = None, # Not used yet, but placeholder
     ):
         self.model = model
         self.args = args
@@ -159,7 +148,27 @@
             self.effective_run_name # Run-specific subdir, e.g., my_experiment_run or 20231027-153000
         )
 
+        self.device = torch.device(f'cuda:{self.gpu}' if torch.cuda.is_available() and self.distributed else 'cuda' if torch.cuda.is_available() else 'cpu')
+
+        # 构建 effective_output_dir
+        # effective_run_name: user-provided run_name or a timestamp
+        self.effective_run_name = self.args.run_name if self.args.run_name else time.strftime("%Y%m%d-%H%M%S")
+        model_log_name = self.args.model_name_for_log if self.args.model_name_for_log else "unknown_model"
+        
+        self.effective_output_dir = os.path.join(
+            self.args.output_dir, # Base dir, e.g., ./logs
+            model_log_name,      # Model-specific subdir, e.g., resnet_50
+            self.effective_run_name # Run-specific subdir, e.g., my_experiment_run or 20231027-153000
+        )
+
         if self.rank == 0:
+            os.makedirs(self.args.output_dir, exist_ok=True) # Ensure base ./logs exists
+            os.makedirs(self.effective_output_dir, exist_ok=True) # Create the full run-specific path
+            
+        self.logger = setup_logging(self.effective_output_dir, self.rank) # Logger uses the full path
+        
+        if self.rank == 0 and self.logger:
+            self.logger.info(f"所有输出将保存到: {self.effective_output_dir}")
             os.makedirs(self.args.output_dir, exist_ok=True) # Ensure base ./logs exists
             os.makedirs(self.effective_output_dir, exist_ok=True) # Create the full run-specific path
             
@@ -171,29 +180,43 @@
             self.logger.info(f'TrainingArguments: {json.dumps(self.args.__dict__, indent=2)}')
             self.logger.info(f'分布式训练: {self.distributed}, Rank: {self.rank}, World Size: {self.world_size}')
             self.logger.info(f'使用设备: {self.device}')
+            self.logger.info(f'TrainingArguments: {json.dumps(self.args.__dict__, indent=2)}')
+            self.logger.info(f'分布式训练: {self.distributed}, Rank: {self.rank}, World Size: {self.world_size}')
+            self.logger.info(f'使用设备: {self.device}')
         
         self.model = self.model.to(self.device)
         if self.distributed:
             # find_unused_parameters can be True if model has parts not used in forward pass during DDP
             self.model = DDP(self.model, device_ids=[self.gpu], find_unused_parameters=False) 
+            # find_unused_parameters can be True if model has parts not used in forward pass during DDP
+            self.model = DDP(self.model, device_ids=[self.gpu], find_unused_parameters=False) 
         
         self.criterion = nn.CrossEntropyLoss(label_smoothing=args.label_smoothing_factor)
+        self.best_metric = 0.0 # Typically, higher is better (e.g., accuracy)
         self.best_metric = 0.0 # Typically, higher is better (e.g., accuracy)
         self.global_step = 0
         self.epoch = 0
         self.train_losses, self.train_accs, self.eval_losses, self.eval_accs = [], [], [], []
+        self.train_losses, self.train_accs, self.eval_losses, self.eval_accs = [], [], [], []
     
     def get_train_dataloader(self) -> DataLoader:
+        sampler = DistributedSampler(self.train_dataset, num_replicas=self.world_size, rank=self.rank, shuffle=True) if self.distributed else None
         sampler = DistributedSampler(self.train_dataset, num_replicas=self.world_size, rank=self.rank, shuffle=True) if self.distributed else None
         return DataLoader(
             self.train_dataset, batch_size=self.args.per_device_train_batch_size, sampler=sampler,
             shuffle=(sampler is None), num_workers=self.args.dataloader_num_workers,
             pin_memory=self.args.dataloader_pin_memory, drop_last=self.args.dataloader_drop_last
+            self.train_dataset, batch_size=self.args.per_device_train_batch_size, sampler=sampler,
+            shuffle=(sampler is None), num_workers=self.args.dataloader_num_workers,
+            pin_memory=self.args.dataloader_pin_memory, drop_last=self.args.dataloader_drop_last
         )
     
     def get_eval_dataloader(self) -> DataLoader:
         sampler = DistributedSampler(self.eval_dataset, num_replicas=self.world_size, rank=self.rank, shuffle=False) if self.distributed else None
+        sampler = DistributedSampler(self.eval_dataset, num_replicas=self.world_size, rank=self.rank, shuffle=False) if self.distributed else None
         return DataLoader(
+            self.eval_dataset, batch_size=self.args.per_device_eval_batch_size, sampler=sampler,
+            shuffle=False, num_workers=self.args.dataloader_num_workers, pin_memory=self.args.dataloader_pin_memory
             self.eval_dataset, batch_size=self.args.per_device_eval_batch_size, sampler=sampler,
             shuffle=False, num_workers=self.args.dataloader_num_workers, pin_memory=self.args.dataloader_pin_memory
         )
@@ -205,9 +228,19 @@
         # For now, we use the lr from args, which might be scaled by get_hyperparameters or cmd line.
         lr = self.args.learning_rate # If auto-scaling: * self.world_size if self.distributed else self.args.learning_rate
         
+    def create_optimizer_and_scheduler(self, num_training_steps_per_epoch: int):
+        # Linear scaling rule for learning rate (often used in DDP)
+        # Effective LR = base_lr * world_size (if using DDP)
+        # However, some hparams might already account for this, or one might prefer not to scale.
+        # For now, we use the lr from args, which might be scaled by get_hyperparameters or cmd line.
+        lr = self.args.learning_rate # If auto-scaling: * self.world_size if self.distributed else self.args.learning_rate
+        
         if self._optimizer is None:
             no_decay = ["bias", "LayerNorm.weight", "layer_norm.weight"] # Common params to exclude from weight decay
+            no_decay = ["bias", "LayerNorm.weight", "layer_norm.weight"] # Common params to exclude from weight decay
             optimizer_grouped_parameters = [
+                {"params": [p for n, p in self.model.named_parameters() if not any(nd in n for nd in no_decay) and p.requires_grad], "weight_decay": self.args.weight_decay},
+                {"params": [p for n, p in self.model.named_parameters() if any(nd in n for nd in no_decay) and p.requires_grad], "weight_decay": 0.0},
                 {"params": [p for n, p in self.model.named_parameters() if not any(nd in n for nd in no_decay) and p.requires_grad], "weight_decay": self.args.weight_decay},
                 {"params": [p for n, p in self.model.named_parameters() if any(nd in n for nd in no_decay) and p.requires_grad], "weight_decay": 0.0},
             ]
@@ -216,10 +249,17 @@
             elif self.args.optimizer_type.lower() == "adamw": 
                 self.optimizer = torch.optim.AdamW(optimizer_grouped_parameters, lr=lr, eps=self.args.adam_epsilon)
             else: 
+            if self.args.optimizer_type.lower() == "sgd": 
+                self.optimizer = torch.optim.SGD(optimizer_grouped_parameters, lr=lr, momentum=0.9, nesterov=True)
+            elif self.args.optimizer_type.lower() == "adamw": 
+                self.optimizer = torch.optim.AdamW(optimizer_grouped_parameters, lr=lr, eps=self.args.adam_epsilon)
+            else: 
                 raise ValueError(f"不支持的优化器类型: {self.args.optimizer_type}")
         else: 
+        else: 
             self.optimizer = self._optimizer
         
+        total_epochs_for_scheduler = self.args.num_train_epochs
         total_epochs_for_scheduler = self.args.num_train_epochs
         if self._lr_scheduler is None:
             if self.args.lr_scheduler_type.lower() in ["cosine_annealing", "cosine"]:
@@ -239,43 +279,81 @@
                 milestones = [int(total_epochs_for_scheduler * 0.5), int(total_epochs_for_scheduler * 0.75)] # Example milestones
                 self.lr_scheduler = torch.optim.lr_scheduler.MultiStepLR(self.optimizer, milestones=milestones, gamma=0.1)
             else: 
+            if self.args.lr_scheduler_type.lower() in ["cosine_annealing", "cosine"]:
+                 self.lr_scheduler = torch.optim.lr_scheduler.CosineAnnealingLR(self.optimizer, T_max=total_epochs_for_scheduler, eta_min=1e-6)
+            elif self.args.lr_scheduler_type.lower() in ["cosine_annealing_warmup", "cosine_warmup"]:
+                warmup_iters = self.args.warmup_epochs * num_training_steps_per_epoch
+                total_iters = total_epochs_for_scheduler * num_training_steps_per_epoch
+                
+                # Using a more standard way with LinearLR and CosineAnnealingLR combined
+                if self.args.warmup_epochs > 0:
+                    scheduler_warmup = torch.optim.lr_scheduler.LinearLR(self.optimizer, start_factor=1e-3, end_factor=1.0, total_iters=self.args.warmup_epochs)
+                    scheduler_main = torch.optim.lr_scheduler.CosineAnnealingLR(self.optimizer, T_max=total_epochs_for_scheduler - self.args.warmup_epochs, eta_min=1e-6)
+                    self.lr_scheduler = torch.optim.lr_scheduler.SequentialLR(self.optimizer, schedulers=[scheduler_warmup, scheduler_main], milestones=[self.args.warmup_epochs])
+                else:
+                    self.lr_scheduler = torch.optim.lr_scheduler.CosineAnnealingLR(self.optimizer, T_max=total_epochs_for_scheduler, eta_min=1e-6)
+            elif self.args.lr_scheduler_type.lower() == "multistep": 
+                milestones = [int(total_epochs_for_scheduler * 0.5), int(total_epochs_for_scheduler * 0.75)] # Example milestones
+                self.lr_scheduler = torch.optim.lr_scheduler.MultiStepLR(self.optimizer, milestones=milestones, gamma=0.1)
+            else: 
                 raise ValueError(f"不支持的调度器类型: {self.args.lr_scheduler_type}")
         else: 
+        else: 
             self.lr_scheduler = self._lr_scheduler
+
 
     def train(self):
         train_dataloader = self.get_train_dataloader()
         eval_dataloader = self.get_eval_dataloader()
         steps_per_epoch = len(train_dataloader)
         self.create_optimizer_and_scheduler(steps_per_epoch)
+        steps_per_epoch = len(train_dataloader)
+        self.create_optimizer_and_scheduler(steps_per_epoch)
         
         if self.rank == 0 and self.logger:
             self.logger.info(f"***** 开始训练 *****")
+            self.logger.info(f"  训练模型: {self.args.model_name_for_log}, 运行: {self.effective_run_name}")
+            self.logger.info(f"  训练样本数 = {len(self.train_dataset)}, 每轮步骤数 = {steps_per_epoch}")
+            self.logger.info(f"  总轮数 = {self.args.num_train_epochs}")
             self.logger.info(f"  训练模型: {self.args.model_name_for_log}, 运行: {self.effective_run_name}")
             self.logger.info(f"  训练样本数 = {len(self.train_dataset)}, 每轮步骤数 = {steps_per_epoch}")
             self.logger.info(f"  总轮数 = {self.args.num_train_epochs}")
             self.logger.info(f"  每设备批次大小 = {self.args.per_device_train_batch_size}")
             self.logger.info(f"  总批次大小 (所有GPU) = {self.args.per_device_train_batch_size * self.world_size}")
             self.logger.info(f"  初始学习率 = {self.optimizer.param_groups[0]['lr']:.2e}")
+            self.logger.info(f"  总批次大小 (所有GPU) = {self.args.per_device_train_batch_size * self.world_size}")
+            self.logger.info(f"  初始学习率 = {self.optimizer.param_groups[0]['lr']:.2e}")
         
         start_time = time.time()
         for epoch_idx in range(self.args.num_train_epochs):
             self.epoch = epoch_idx # self.epoch is 0-indexed
             if self.distributed and hasattr(train_dataloader, 'sampler'): train_dataloader.sampler.set_epoch(self.epoch)
+        for epoch_idx in range(self.args.num_train_epochs):
+            self.epoch = epoch_idx # self.epoch is 0-indexed
+            if self.distributed and hasattr(train_dataloader, 'sampler'): train_dataloader.sampler.set_epoch(self.epoch)
             
             train_loss, train_acc = self._train_epoch(train_dataloader, self.epoch)
             eval_loss, eval_acc = self._eval_epoch(eval_dataloader, self.epoch) # eval_acc is top-1
+            train_loss, train_acc = self._train_epoch(train_dataloader, self.epoch)
+            eval_loss, eval_acc = self._eval_epoch(eval_dataloader, self.epoch) # eval_acc is top-1
             
             # Scheduler step should happen after optimizer.step() in the epoch, typically once per epoch for epoch-based schedulers
             self.lr_scheduler.step() 
+            # Scheduler step should happen after optimizer.step() in the epoch, typically once per epoch for epoch-based schedulers
+            self.lr_scheduler.step() 
             
             if self.rank == 0:
+                self.train_losses.append(train_loss); self.train_accs.append(train_acc)
+                self.eval_losses.append(eval_loss); self.eval_accs.append(eval_acc)
                 self.train_losses.append(train_loss); self.train_accs.append(train_acc)
                 self.eval_losses.append(eval_loss); self.eval_accs.append(eval_acc)
                 
                 is_best = eval_acc > self.best_metric
                 if is_best: 
+                if is_best: 
                     self.best_metric = eval_acc
+                    self._save_checkpoint(filename=self.args.checkpoint_filename_best, is_best=True)
+                    if self.logger: self.logger.info(f'Epoch {self.epoch+1}: 新的最佳准确率: {self.best_metric:.2f}% (已保存至 {self.args.checkpoint_filename_best})')
                     self._save_checkpoint(filename=self.args.checkpoint_filename_best, is_best=True)
                     if self.logger: self.logger.info(f'Epoch {self.epoch+1}: 新的最佳准确率: {self.best_metric:.2f}% (已保存至 {self.args.checkpoint_filename_best})')
                 
@@ -286,14 +364,29 @@
         
         if self.rank == 0: self._log_final_results(time.time() - start_time)
         if self.distributed: cleanup_distributed()
-    
+                # Periodic checkpoint saving based on save_steps (interpreted as epoch interval here)
+                if self.args.save_steps > 0 and (self.epoch + 1) % self.args.save_steps == 0:
+                    epoch_checkpoint_filename = self.args.checkpoint_filename_epoch.format(epoch=self.epoch+1)
+                    self._save_checkpoint(filename=epoch_checkpoint_filename)
+        
+        if self.rank == 0: self._log_final_results(time.time() - start_time)
+        if self.distributed: cleanup_distributed()
+    
+    def _train_epoch(self, dataloader: DataLoader, current_epoch: int) -> tuple[float, float]:
     def _train_epoch(self, dataloader: DataLoader, current_epoch: int) -> tuple[float, float]:
         self.model.train()
         total_loss, total_correct, total_samples = 0.0, 0, 0
         epoch_start_time = time.time()
 
+        total_loss, total_correct, total_samples = 0.0, 0, 0
+        epoch_start_time = time.time()
+
         for step, batch in enumerate(dataloader):
             images, labels = batch
+            images, labels = images.to(self.device), labels.to(self.device)
+            
+            if self.args.use_mixup and self.model.training and torch.rand(1).item() > 0.5: # Apply mixup randomly
+                mixed_images, targets_a, targets_b, lam = mixup_data(images, labels, alpha=self.args.mixup_alpha)
             images, labels = images.to(self.device), labels.to(self.device)
             
             if self.args.use_mixup and self.model.training and torch.rand(1).item() > 0.5: # Apply mixup randomly
@@ -302,21 +395,28 @@
                 loss = mixup_criterion(self.criterion, outputs, targets_a, targets_b, lam)
                 with torch.no_grad(): preds = outputs.argmax(dim=-1)
                 total_correct += (lam * preds.eq(targets_a).sum().float() + (1.0 - lam) * preds.eq(targets_b).sum().float()).item()
+                with torch.no_grad(): preds = outputs.argmax(dim=-1)
+                total_correct += (lam * preds.eq(targets_a).sum().float() + (1.0 - lam) * preds.eq(targets_b).sum().float()).item()
             else:
                 outputs = self.model(images)
                 loss = self.criterion(outputs, labels)
                 with torch.no_grad(): preds = outputs.argmax(dim=-1)
+                with torch.no_grad(): preds = outputs.argmax(dim=-1)
                 total_correct += (preds == labels).sum().item()
             
             self.optimizer.zero_grad()
             loss.backward()
             if self.args.max_grad_norm > 0: torch.nn.utils.clip_grad_norm_(self.model.parameters(), self.args.max_grad_norm)
+            if self.args.max_grad_norm > 0: torch.nn.utils.clip_grad_norm_(self.model.parameters(), self.args.max_grad_norm)
             self.optimizer.step()
             
+            total_loss += loss.item() * images.size(0) # Accumulate loss scaled by batch size
+            total_samples += images.size(0)
             total_loss += loss.item() * images.size(0) # Accumulate loss scaled by batch size
             total_samples += images.size(0)
             self.global_step += 1
             
+            if step % self.args.logging_steps == 0 and self.rank == 0 and self.logger:
             if step % self.args.logging_steps == 0 and self.rank == 0 and self.logger:
                 current_lr = self.optimizer.param_groups[0]['lr']
                 samples_processed = step * self.args.per_device_train_batch_size * self.world_size
@@ -331,29 +431,56 @@
         if self.rank == 0 and self.logger: 
             self.logger.info(f'Epoch {current_epoch+1} TRAIN Summary: Avg Loss: {avg_epoch_loss:.4f}, Avg Acc: {avg_epoch_acc:.2f}%, Duration: {epoch_duration:.2f}s')
         return avg_epoch_loss, avg_epoch_acc
-    
+                samples_processed = step * self.args.per_device_train_batch_size * self.world_size
+                batches_per_epoch = len(dataloader)
+                log_loss = total_loss / total_samples if total_samples > 0 else 0 # Avg loss so far in epoch
+                log_acc = 100.0 * total_correct / total_samples if total_samples > 0 else 0
+                self.logger.info(f'Epoch {current_epoch+1}/{self.args.num_train_epochs} | Batch {step}/{batches_per_epoch} | Loss: {log_loss:.4f} | Acc: {log_acc:.2f}% | LR: {current_lr:.2e}')
+        
+        avg_epoch_loss = total_loss / total_samples if total_samples > 0 else 0
+        avg_epoch_acc = 100.0 * total_correct / total_samples if total_samples > 0 else 0
+        epoch_duration = time.time() - epoch_start_time
+        if self.rank == 0 and self.logger: 
+            self.logger.info(f'Epoch {current_epoch+1} TRAIN Summary: Avg Loss: {avg_epoch_loss:.4f}, Avg Acc: {avg_epoch_acc:.2f}%, Duration: {epoch_duration:.2f}s')
+        return avg_epoch_loss, avg_epoch_acc
+    
+    def _eval_epoch(self, dataloader: DataLoader, current_epoch: int) -> tuple[float, float]:
     def _eval_epoch(self, dataloader: DataLoader, current_epoch: int) -> tuple[float, float]:
         self.model.eval()
         total_loss, total_correct, total_samples = 0.0, 0, 0
         epoch_start_time = time.time()
 
+        total_loss, total_correct, total_samples = 0.0, 0, 0
+        epoch_start_time = time.time()
+
         with torch.no_grad():
             for batch in dataloader:
                 images, labels = batch
                 images, labels = images.to(self.device), labels.to(self.device)
+                images, labels = images.to(self.device), labels.to(self.device)
                 outputs = self.model(images)
                 loss = self.criterion(outputs, labels)
                 total_loss += loss.item() * images.size(0) # Accumulate loss scaled by batch size
+                total_loss += loss.item() * images.size(0) # Accumulate loss scaled by batch size
                 preds = outputs.argmax(dim=-1)
                 total_correct += (preds == labels).sum().item(); total_samples += images.size(0)
-        
+                total_correct += (preds == labels).sum().item(); total_samples += images.size(0)
+        
+        # For DDP: gather results from all processes to rank 0
         # For DDP: gather results from all processes to rank 0
         if self.distributed:
             # Sum up totals from all GPUs
             total_loss_tensor = torch.tensor(total_loss, device=self.device)
             total_correct_tensor = torch.tensor(total_correct, device=self.device)
             total_samples_tensor = torch.tensor(total_samples, device=self.device)
-            
+            # Sum up totals from all GPUs
+            total_loss_tensor = torch.tensor(total_loss, device=self.device)
+            total_correct_tensor = torch.tensor(total_correct, device=self.device)
+            total_samples_tensor = torch.tensor(total_samples, device=self.device)
+            
+            dist.all_reduce(total_loss_tensor, op=dist.ReduceOp.SUM)
+            dist.all_reduce(total_correct_tensor, op=dist.ReduceOp.SUM)
+            dist.all_reduce(total_samples_tensor, op=dist.ReduceOp.SUM)
             dist.all_reduce(total_loss_tensor, op=dist.ReduceOp.SUM)
             dist.all_reduce(total_correct_tensor, op=dist.ReduceOp.SUM)
             dist.all_reduce(total_samples_tensor, op=dist.ReduceOp.SUM)
@@ -363,7 +490,19 @@
             total_loss = total_loss_tensor.item() # This is sum of losses from all batches on all GPUs
             total_correct = total_correct_tensor.item()
             total_samples = total_samples_tensor.item()
-        
+            # Convert back to Python numbers on rank 0
+            # total_loss = total_loss_tensor.item() / self.world_size # This would be average of averages if loss was already averaged per batch
+            total_loss = total_loss_tensor.item() # This is sum of losses from all batches on all GPUs
+            total_correct = total_correct_tensor.item()
+            total_samples = total_samples_tensor.item()
+        
+        avg_epoch_loss = total_loss / total_samples if total_samples > 0 else 0
+        avg_epoch_acc = 100.0 * total_correct / total_samples if total_samples > 0 else 0
+        epoch_duration = time.time() - epoch_start_time
+
+        if self.rank == 0 and self.logger: 
+            self.logger.info(f'Epoch {current_epoch+1} EVAL  Summary: Avg Loss: {avg_epoch_loss:.4f}, Avg Acc: {avg_epoch_acc:.2f}%, Duration: {epoch_duration:.2f}s')
+        return avg_epoch_loss, avg_epoch_acc
         avg_epoch_loss = total_loss / total_samples if total_samples > 0 else 0
         avg_epoch_acc = 100.0 * total_correct / total_samples if total_samples > 0 else 0
         epoch_duration = time.time() - epoch_start_time
@@ -394,6 +533,28 @@
             if self.logger:
                 checkpoint_type = "最佳模型" if is_best else "检查点"
                 self.logger.info(f"Epoch {self.epoch+1}: {checkpoint_type}已保存至 {checkpoint_path}")
+    def _save_checkpoint(self, filename: str, is_best: bool = False):
+        """Saves checkpoint to self.effective_output_dir with the given filename."""
+        if self.rank == 0: # Only main process saves checkpoints
+            checkpoint_path = os.path.join(self.effective_output_dir, filename)
+            # Ensure model is on CPU before saving to avoid GPU-specific tensor storage issues (optional, but good practice)
+            # model_to_save = self.model.module if hasattr(self.model, 'module') else self.model
+            # model_state_dict = {k: v.cpu() for k, v in model_to_save.state_dict().items()}
+            model_state_dict = self.model.module.state_dict() if hasattr(self.model, 'module') else self.model.state_dict()
+
+            state = {
+                'epoch': self.epoch + 1, # Save as 1-indexed
+                'model_state_dict': model_state_dict,
+                'optimizer_state_dict': self.optimizer.state_dict(),
+                'lr_scheduler_state_dict': self.lr_scheduler.state_dict(),
+                'best_metric': self.best_metric,
+                'global_step': self.global_step,
+                'training_args': self.args.__dict__, # Save TrainingArguments as dict for reference
+            }
+            torch.save(state, checkpoint_path)
+            if self.logger:
+                checkpoint_type = "最佳模型" if is_best else "检查点"
+                self.logger.info(f"Epoch {self.epoch+1}: {checkpoint_type}已保存至 {checkpoint_path}")
     
     def _log_final_results(self, training_time_seconds: float):
         """Logs final training results and saves metrics/plots to self.effective_output_dir."""
@@ -443,4 +604,53 @@
                 # or handles them internally. The new default is 'plot_filename'.
                 loss_filename=self.args.plot_filename, # Pass the general plot filename
                 accuracy_filename=self.args.plot_filename # Pass the same if it's a combined plot
+            ) 
+    def _log_final_results(self, training_time_seconds: float):
+        """Logs final training results and saves metrics/plots to self.effective_output_dir."""
+        if self.rank == 0: # Ensure only main process performs these actions
+            training_time_hours = training_time_seconds / 3600
+            msg = f'训练完成! 总用时: {training_time_hours:.2f} 小时。最佳测试准确率: {self.best_metric:.2f}%'
+            print(msg) # Keep a simple print for quick console feedback
+            if self.logger: self.logger.info(msg)
+            
+            metrics_history = {
+                'train_losses': self.train_losses, 'train_accs': self.train_accs,
+                'test_losses': self.eval_losses,   'test_accs': self.eval_accs # Assuming eval_accs stores top-1
+            }
+            
+            # Get model parameters after training (from the potentially DDP-wrapped model on rank 0)
+            final_model_for_params = self.model.module if hasattr(self.model, 'module') else self.model
+            params_m = sum(p.numel() for p in final_model_for_params.parameters() if p.requires_grad) / 1e6
+
+            results_data = {
+                'model_name': self.args.model_name_for_log,
+                'run_name': self.effective_run_name,
+                'best_test_accuracy_top1': self.best_metric,
+                'final_test_accuracy_top1': self.eval_accs[-1] if self.eval_accs else 0,
+                'training_time_hours': training_time_hours,
+                'total_epochs_trained': self.epoch + 1, # self.epoch is 0-indexed
+                'global_steps_completed': self.global_step,
+                'parameters_M': params_m
+            }
+            
+            # Save detailed experiment results (JSON)
+            save_experiment_results(
+                results_data=results_data,
+                model_name=self.args.model_name_for_log if self.args.model_name_for_log else "unknown_model",
+                hparams=self.args.__dict__, # Save the TrainingArguments dict
+                output_dir=self.effective_output_dir, # Use the full run-specific path
+                metrics_history=metrics_history,
+                run_label=self.effective_run_name, # Use the generated or provided run name
+                filename=self.args.evaluation_filename # Use filename from TrainingArguments
+            )
+            
+            # Plot training curves
+            plot_training_curves(
+                metrics_history, 
+                title_prefix=f"{self.args.model_name_for_log} ({self.effective_run_name})",
+                output_dir=self.effective_output_dir, # Use the full run-specific path
+                # Assuming plot_training_curves saves a single combined image using one of these names
+                # or handles them internally. The new default is 'plot_filename'.
+                loss_filename=self.args.plot_filename, # Pass the general plot filename
+                accuracy_filename=self.args.plot_filename # Pass the same if it's a combined plot
             ) 