--- conflicted
+++ resolved
@@ -4,17 +4,10 @@
 import os
 import torch
 
-<<<<<<< HEAD
-from model import get_model, get_model_info
-from dataset import get_cifar100_datasets
-from trainer import Trainer, TrainingArguments
-from utils import get_num_classes # 假设utils.py中有这个函数
-=======
 from .model import get_model, get_model_info
 from .dataset import get_cifar100_datasets
 from .trainer import Trainer, TrainingArguments
 from .utils import get_num_classes # 假设utils.py中有这个函数
->>>>>>> 0e8938a0
 
 def run_training_config(model_name: str, cli_args_dict: dict = None, programmatic_config_override: dict = None):
     """
