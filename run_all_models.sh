--- conflicted
+++ resolved
@@ -59,12 +59,8 @@
 conda activate llm
 
 # 现在使用环境中的 python，并将 src 目录下的脚本作为模块运行
-<<<<<<< HEAD
-python -m src.ablation_experiments
-=======
 # 使用 torchrun 启动以支持多GPU
 torchrun --nproc_per_node=auto -m src.ablation_experiments
->>>>>>> 0e8938a0
 
 if [ $? -ne 0 ]; then
     echo "----------------------------------------------------"
