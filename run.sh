--- conflicted
+++ resolved
@@ -1,23 +1,5 @@
 #!/bin/bash
 
-<<<<<<< HEAD
-# CoAtNet-CIFAROpt 训练脚本
-# DL-2025项目 - 基于CoAtNet的CIFAR-100图像分类创新方案
-
-echo "=========================================="
-echo "开始CoAtNet-CIFAROpt训练实验"
-echo "DL-2025项目 - CIFAR-100图像分类"
-echo "=========================================="
-
-# 激活conda环境
-source /root/data-tmp/miniconda3/etc/profile.d/conda.sh
-conda activate llm
-
-# 检查Python环境
-echo "Python版本:"
-python --version
-echo ""
-=======
 source /root/data-tmp/miniconda3/etc/profile.d/conda.sh
 conda activate llm
 
@@ -30,107 +12,40 @@
 # 生成GPU列表 (0,1,2,...)
 GPU_LIST=$(seq -s, 0 $((GPU_COUNT-1)))
 export CUDA_VISIBLE_DEVICES=$GPU_LIST
->>>>>>> 4636046e
 
-echo "PyTorch版本:"
-python -c "import torch; print(f'PyTorch: {torch.__version__}'); print(f'CUDA可用: {torch.cuda.is_available()}'); print(f'GPU数量: {torch.cuda.device_count()}')"
-echo ""
+MODEL_NAME=${1:-"resnet_56"}
+EPOCHS=${2:-300}
+# BATCH_SIZE is now the 3rd argument, can be omitted
+# LR is now the 4th argument, can be omitted
 
-<<<<<<< HEAD
-# 创建必要的目录
-mkdir -p data
-mkdir -p logs
-mkdir -p src
-=======
 echo "开始训练 ${MODEL_NAME}..."
 echo "使用GPU: $GPU_LIST"
->>>>>>> 4636046e
 
-# 进入源代码目录
-cd src
+CMD_ARGS="--model_name $MODEL_NAME --epochs $EPOCHS"
 
-echo "开始训练CoAtNet-CIFAROpt标准版本..."
-echo "=========================================="
-
-# 训练CoAtNet-CIFAROpt标准版本
-python train_coatnet_cifar_opt.py \
-    --model_name "coatnet_cifar_opt" \
-    --num_epochs 300 \
-    --batch_size 128 \
-    --learning_rate 5e-4 \
-    --weight_decay 0.02 \
-    --warmup_epochs 10 \
-    --label_smoothing 0.1 \
-    --mixup_alpha 1.0 \
-    --cutmix_alpha 1.0 \
-    --stochastic_depth_rate 0.1 \
-    --save_interval 50
-
-echo ""
-echo "CoAtNet-CIFAROpt标准版本训练完成!"
-echo ""
-
-# 等待用户确认是否继续训练大核版本
-read -p "是否继续训练CoAtNet-CIFAROpt大核版本? (y/n): " -n 1 -r
-echo
-if [[ $REPLY =~ ^[Yy]$ ]]; then
-    echo "开始训练CoAtNet-CIFAROpt大核版本..."
-    echo "=========================================="
-    
-    # 训练CoAtNet-CIFAROpt大核版本
-    python train_coatnet_cifar_opt.py \
-        --model_name "coatnet_cifar_opt_large_stem" \
-        --num_epochs 300 \
-        --batch_size 128 \
-        --learning_rate 5e-4 \
-        --weight_decay 0.02 \
-        --warmup_epochs 10 \
-        --label_smoothing 0.1 \
-        --mixup_alpha 1.0 \
-        --cutmix_alpha 1.0 \
-        --stochastic_depth_rate 0.1 \
-        --save_interval 50
-    
-    echo ""
-    echo "CoAtNet-CIFAROpt大核版本训练完成!"
+# Handle Batch Size (3rd argument)
+if [ -n "$3" ]; then
+    BATCH_SIZE=$3
+    echo "批次大小: $BATCH_SIZE (来自命令行)"
+    CMD_ARGS="$CMD_ARGS --batch_size $BATCH_SIZE"
+else
+    echo "批次大小: 使用模型默认值 (来自src/utils.py)"
 fi
 
-echo ""
-echo "=========================================="
-echo "训练实验完成！"
-echo "查看logs目录中的训练结果和模型权重"
-echo "=========================================="
+# Handle Learning Rate (4th argument)
+if [ -n "$4" ]; then
+    LR=$4
+    echo "学习率: $LR (来自命令行)"
+    CMD_ARGS="$CMD_ARGS --lr $LR"
+else
+    echo "学习率: 使用模型默认值 (来自src/utils.py)"
+fi
 
-# 显示训练结果总结
-echo "训练结果总结:"
-echo "----------------------------------------"
-find ../logs -name "best_model.pth" -exec dirname {} \; | while read dir; do
-    if [ -f "$dir/training_history.npz" ]; then
-        echo "实验目录: $(basename $dir)"
-        python -c "
-import numpy as np
-import os
-import sys
-sys.path.append('.')
+echo "轮数: $EPOCHS"
 
-<<<<<<< HEAD
-# 读取训练历史
-data = np.load('$dir/training_history.npz')
-best_top1 = max(data['test_top1_accs'])
-best_top5 = max(data['test_top5_accs'])
-print(f'  最佳Top-1准确率: {best_top1:.2f}%')
-print(f'  最佳Top-5准确率: {best_top5:.2f}%')
-print('  ----------------------------------------')
-"
-    fi
-done
-=======
 torchrun --nproc_per_node=$GPU_COUNT \
     --master_port=29502 \
     src/train.py \
     $CMD_ARGS
->>>>>>> 4636046e
 
-echo ""
-echo "实验完成时间: $(date)"
-echo "==========================================" +echo "训练完成！" 